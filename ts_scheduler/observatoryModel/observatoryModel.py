import math
import logging

import palpy as pal

from ts_scheduler.schedulerDefinitions import TWOPI, INFOX
from ts_scheduler.observatoryModel import ObservatoryPosition
from ts_scheduler.observatoryModel import ObservatoryState

class ObservatoryModelParameters(object):

    def __init__(self, confdict):

        self.TelAlt_MinPos_rad = math.radians(confdict["telescope"]["altitude_minpos"])
        self.TelAlt_MaxPos_rad = math.radians(confdict["telescope"]["altitude_maxpos"])
        self.TelAz_MinPos_rad = math.radians(confdict["telescope"]["azimuth_minpos"])
        self.TelAz_MaxPos_rad = math.radians(confdict["telescope"]["azimuth_maxpos"])
<<<<<<< HEAD
=======
        self.TelRot_MinPos_rad = math.radians(confdict["rotator"]["minpos"])
        self.TelRot_MaxPos_rad = math.radians(confdict["rotator"]["maxpos"])
        self.TelRot_FilterChangePos_rad = math.radians(confdict["rotator"]["filter_change_pos"])

>>>>>>> 9031ba18
        self.TelAlt_MaxSpeed_rad = math.radians(confdict["telescope"]["altitude_maxspeed"])
        self.TelAlt_Accel_rad = math.radians(confdict["telescope"]["altitude_accel"])
        self.TelAlt_Decel_rad = math.radians(confdict["telescope"]["altitude_decel"])
        self.TelAz_MaxSpeed_rad = math.radians(confdict["telescope"]["azimuth_maxspeed"])
        self.TelAz_Accel_rad = math.radians(confdict["telescope"]["azimuth_accel"])
        self.TelAz_Decel_rad = math.radians(confdict["telescope"]["azimuth_decel"])
        self.Mount_SettleTime = confdict["telescope"]["settle_time"]

        self.TelRot_MinPos_rad = math.radians(confdict["rotator"]["minpos"])
        self.TelRot_MaxPos_rad = math.radians(confdict["rotator"]["maxpos"])
        self.TelRot_MaxSpeed_rad = math.radians(confdict["rotator"]["maxspeed"])
        self.TelRot_Accel_rad = math.radians(confdict["rotator"]["accel"])
        self.TelRot_Decel_rad = math.radians(confdict["rotator"]["decel"])
        self.Rotator_FollowSky = confdict["rotator"]["follow_sky"]
        self.Rotator_ResumeAngle = confdict["rotator"]["resume_angle"]

        self.TelRot_FilterPos_rad = math.radians(confdict["rotator"]["filter_pos"])

        self.DomAlt_MaxSpeed_rad = math.radians(confdict["dome"]["altitude_maxspeed"])
        self.DomAlt_Accel_rad = math.radians(confdict["dome"]["altitude_accel"])
        self.DomAlt_Decel_rad = math.radians(confdict["dome"]["altitude_decel"])
        self.DomAz_MaxSpeed_rad = math.radians(confdict["dome"]["azimuth_maxspeed"])
        self.DomAz_Accel_rad = math.radians(confdict["dome"]["azimuth_accel"])
        self.DomAz_Decel_rad = math.radians(confdict["dome"]["azimuth_decel"])
        self.DomAz_SettleTime = confdict["dome"]["settle_time"]

        self.Filter_ChangeTime = confdict["camera"]["filter_change_time"]
        self.ReadoutTime = confdict["camera"]["readout_time"]
        self.ShutterTime = confdict["camera"]["shutter_time"]

        self.OpticsOL_Slope = confdict["slew"]["tel_optics_ol_slope"] / math.radians(1)
        self.OpticsCL_Delay = confdict["slew"]["tel_optics_cl_delay"]
        self.OpticsCL_AltLimit = confdict["slew"]["tel_optics_cl_alt_limit"]
        for index, alt in enumerate(self.OpticsCL_AltLimit):
            self.OpticsCL_AltLimit[index] = math.radians(self.OpticsCL_AltLimit[index])


        self.Filter_RemovableList = confdict["camera"]["filter_removable"]

        self.prerequisites = {}

class ObservatoryModel(object):

    def __init__(self, location):

        self.log = logging.getLogger("observatoryModel")

        self.location = location
        self.parkState = ObservatoryState()
        self.currentState = ObservatoryState()
        self.targetPosition = ObservatoryPosition()

        self.activities = ["telalt",
                           "telaz",
                           "telrot",
                           "telsettle",
                           "telopticsopenloop",
                           "telopticsclosedloop",
                           "domalt",
                           "domaz",
                           "domazsettle",
                           "filter",
                           "readout",
                           "exposures"]
        self.function_get_delay_for = {}
        self.delay_for = {}
        self.longest_prereq_for = {}
        for activity in self.activities:
            function_name = "get_delay_for_" + activity
            self.function_get_delay_for[activity] = getattr(self, function_name)
            self.delay_for[activity] = 0.0
            self.longest_prereq_for[activity] = ""
        self.lastslew_delays_dict = {}
        self.lastslew_criticalpath = []

    def __str__(self):
        return self.currentState.__str__()

    def configure(self, observatory_confdict):

        self.params = ObservatoryModelParameters(observatory_confdict)
        for activity in self.activities:
            key = "prereq_" + activity
            self.params.prerequisites[activity] = observatory_confdict["slew"][key]
            self.log.log(INFOX, "configure: prerequisites[%s]=%s" %
                         (activity, self.params.prerequisites[activity]))

        self.Filter_MountedList = observatory_confdict["camera"]["filter_mounted"]
        self.Filter_UnmountedList = observatory_confdict["camera"]["filter_unmounted"]

        self.parkState.alt_rad = math.radians(observatory_confdict["park"]["telescope_altitude"])
        self.parkState.az_rad = math.radians(observatory_confdict["park"]["telescope_azimuth"])
        self.parkState.rot_rad = math.radians(observatory_confdict["park"]["telescope_rotator"])
        self.parkState.telalt_rad = math.radians(observatory_confdict["park"]["telescope_altitude"])
        self.parkState.telaz_rad = math.radians(observatory_confdict["park"]["telescope_azimuth"])
        self.parkState.telrot_rad = math.radians(observatory_confdict["park"]["telescope_rotator"])
        self.parkState.domalt_rad = math.radians(observatory_confdict["park"]["dome_altitude"])
        self.parkState.domaz_rad = math.radians(observatory_confdict["park"]["dome_azimuth"])
        self.parkState.filter = observatory_confdict["park"]["filter_position"]
        self.parkState.mountedfilters = self.Filter_MountedList
        self.parkState.unmountedfilters = self.Filter_UnmountedList
        self.parkState.tracking = False

        self.log.log(INFOX, "configure: TelAlt_MinPos=%.3f" % (math.degrees(self.params.TelAlt_MinPos_rad)))
        self.log.log(INFOX, "configure: TelAlt_MaxPos=%.3f" % (math.degrees(self.params.TelAlt_MaxPos_rad)))
        self.log.log(INFOX, "configure: TelAz_MinPos=%.3f" % (math.degrees(self.params.TelAz_MinPos_rad)))
        self.log.log(INFOX, "configure: TelAz_MaxPos=%.3f" % (math.degrees(self.params.TelAz_MaxPos_rad)))
        self.log.log(INFOX, "configure: TelAlt_MaxSpeed=%.3f" % (math.degrees(self.params.TelAlt_MaxSpeed_rad)))
        self.log.log(INFOX, "configure: TelAlt_Accel=%.3f" % (math.degrees(self.params.TelAlt_Accel_rad)))
        self.log.log(INFOX, "configure: TelAlt_Decel=%.3f" % (math.degrees(self.params.TelAlt_Decel_rad)))
        self.log.log(INFOX, "configure: TelAz_MaxSpeed=%.3f" % (math.degrees(self.params.TelAz_MaxSpeed_rad)))
        self.log.log(INFOX, "configure: TelAz_Accel=%.3f" % (math.degrees(self.params.TelAz_Accel_rad)))
        self.log.log(INFOX, "configure: TelAz_Decel=%.3f" % (math.degrees(self.params.TelAz_Decel_rad)))
        self.log.log(INFOX, "configure: Mount_SettleTime=%.1f" % (self.params.Mount_SettleTime))

        self.log.log(INFOX, "configure: DomAlt_MaxSpeed=%.3f" % (math.degrees(self.params.DomAlt_MaxSpeed_rad)))
        self.log.log(INFOX, "configure: DomAlt_Accel=%.3f" % (math.degrees(self.params.DomAlt_Accel_rad)))
        self.log.log(INFOX, "configure: DomAlt_Decel=%.3f" % (math.degrees(self.params.DomAlt_Decel_rad)))
        self.log.log(INFOX, "configure: DomAz_MaxSpeed=%.3f" % (math.degrees(self.params.DomAz_MaxSpeed_rad)))
        self.log.log(INFOX, "configure: DomAz_Accel=%.3f" % (math.degrees(self.params.DomAz_Accel_rad)))
        self.log.log(INFOX, "configure: DomAz_Decel=%.3f" % (math.degrees(self.params.DomAz_Decel_rad)))
        self.log.log(INFOX, "configure: DomAz_SettleTime=%.1f" % (self.params.DomAz_SettleTime))

        self.log.log(INFOX, "configure: TelRot_MinPos_rad=%.3f" % (self.params.TelRot_MinPos_rad))
        self.log.log(INFOX, "configure: TelRot_MaxPos_rad=%.3f" % (self.params.TelRot_MaxPos_rad))
        self.log.log(INFOX, "configure: TelRot_FilterChangePos_rad=%.3f" % (self.params.TelRot_FilterChangePos_rad))
        self.log.log(INFOX, "configure: Rotator_FollowSky=%s" % (self.params.Rotator_FollowSky))
        self.log.log(INFOX, "configure: Rotator_ResumeAngle=%s" % (self.params.Rotator_ResumeAngle))
        self.log.log(INFOX, "configure: Filter_RemovableList=%s" % (self.params.Filter_RemovableList))
        self.log.log(INFOX, "configure: TelRot_MaxSpeed_rad=%.3f" % (self.params.TelRot_MaxSpeed_rad))
        self.log.log(INFOX, "configure: TelRot_Accel_rad=%.3f" % (self.params.TelRot_Accel_rad))
        self.log.log(INFOX, "configure: TelRot_Decel_rad=%.3f" % (self.params.TelRot_Decel_rad))
        self.log.log(INFOX, "configure: Filter_ChangeTime=%.1f" % (self.params.Filter_ChangeTime))
        self.log.log(INFOX, "configure: ReadoutTime=%.1f" % (self.params.ReadoutTime))
        self.log.log(INFOX, "configure: ShutterTime=%.1f" % (self.params.ShutterTime))
        self.log.log(INFOX, "configure: OpticsOL_Slope=%.3f" % (self.params.OpticsOL_Slope))
        self.log.log(INFOX, "configure: OpticsCL_Delay=%s" % (self.params.OpticsCL_Delay))
        self.log.log(INFOX, "configure: OpticsCL_AltLimit=%s" % (self.params.OpticsCL_AltLimit))
        self.log.log(INFOX, "configure: Filter_MountedList=%s" % (self.Filter_MountedList))
        self.log.log(INFOX, "configure: Filter_UnmountedList=%s" % (self.Filter_UnmountedList))
        self.log.log(INFOX, "configure: park_Telalt_rad=%.3f" % (self.parkState.telalt_rad))
        self.log.log(INFOX, "configure: park_Telaz_rad=%.3f" % (self.parkState.telaz_rad))
        self.log.log(INFOX, "configure: park_Telrot_rad=%.3f" % (self.parkState.telrot_rad))
        self.log.log(INFOX, "configure: park_Domalt_rad=%.3f" % (self.parkState.domalt_rad))
        self.log.log(INFOX, "configure: park_Domaz_rad=%.3f" % (self.parkState.domaz_rad))
        self.log.log(INFOX, "configure: park_Filter=%s" % (self.parkState.filter))

        self.reset()

    def configure_telescope(self,
                            altitude_minpos_rad,
                            altitude_maxpos_rad,
                            azimuth_minpos_rad,
                            azimuth_maxpos_rad,
                            altitude_maxspeed_rad,
                            altitude_accel_rad,
                            altitude_decel_rad,
                            azimuth_maxspeed_rad,
                            azimuth_accel_rad,
                            azimuth_decel_rad,
                            settle_time):

        self.params.TelAlt_MinPos_rad = altitude_minpos_rad
        self.params.TelAlt_MaxPos_rad = altitude_maxpos_rad
        self.params.TelAz_MinPos_rad = azimuth_minpos_rad
        self.params.TelAz_MaxPos_rad = azimuth_maxpos_rad
        self.params.TelAlt_MaxSpeed_rad = altitude_maxspeed_rad
        self.params.TelAlt_Accel_rad = altitude_accel_rad
        self.params.TelAlt_Decel_rad = altitude_decel_rad
        self.params.TelAz_MaxSpeed_rad = azimuth_maxspeed_rad
        self.params.TelAz_Accel_rad = azimuth_accel_rad
        self.params.TelAz_Decel_rad = azimuth_decel_rad
        self.params.Mount_SettleTime = settle_time

        self.log.info("configure_telescope: TelAlt_MinPos=%.3f" % (math.degrees(self.params.TelAlt_MinPos_rad)))
        self.log.info("configure_telescope: TelAlt_MaxPos=%.3f" % (math.degrees(self.params.TelAlt_MaxPos_rad)))
        self.log.info("configure_telescope: TelAz_MinPos=%.3f" % (math.degrees(self.params.TelAz_MinPos_rad)))
        self.log.info("configure_telescope: TelAz_MaxPos=%.3f" % (math.degrees(self.params.TelAz_MaxPos_rad)))
        self.log.info("configure_telescope: TelAlt_MaxSpeed=%.3f" % (math.degrees(self.params.TelAlt_MaxSpeed_rad)))
        self.log.info("configure_telescope: TelAlt_Accel=%.3f" % (math.degrees(self.params.TelAlt_Accel_rad)))
        self.log.info("configure_telescope: TelAlt_Decel=%.3f" % (math.degrees(self.params.TelAlt_Decel_rad)))
        self.log.info("configure_telescope: TelAz_MaxSpeed=%.3f" % (math.degrees(self.params.TelAz_MaxSpeed_rad)))
        self.log.info("configure_telescope: TelAz_Accel=%.3f" % (math.degrees(self.params.TelAz_Accel_rad)))
        self.log.info("configure_telescope: TelAz_Decel=%.3f" % (math.degrees(self.params.TelAz_Decel_rad)))
        self.log.info("configure_telescope: Mount_SettleTime=%.3f" % (self.params.Mount_SettleTime))

    def configure_rotator(self,
                          minpos_rad,
                          maxpos_rad,
                          maxspeed_rad,
                          accel_rad,
                          decel_rad,
                          filterpos_rad,
                          follow_sky,
                          resume_angle):

        self.params.TelRot_MinPos_rad = minpos_rad
        self.params.TelRot_MaxPos_rad = maxpos_rad
        self.params.TelRot_MaxSpeed_rad = maxspeed_rad
        self.params.TelRot_Accel_rad = accel_rad
        self.params.TelRot_Decel_rad = decel_rad
        self.params.TelRot_FilterPos_rad = filterpos_rad
        self.params.Rotator_FollowSky = follow_sky
        self.params.Rotator_ResumeAngle = resume_angle

        self.log.info("configure_rotator: TelRot_MinPos=%.3f" % (math.degrees(self.params.TelRot_MinPos_rad)))
        self.log.info("configure_rotator: TelRot_MaxPos=%.3f" % (math.degrees(self.params.TelRot_MaxPos_rad)))
        self.log.info("configure_rotator: TelRot_MaxSpeed=%.3f" % (math.degrees(self.params.TelRot_MaxSpeed_rad)))
        self.log.info("configure_rotator: TelRot_Accel=%.3f" % (math.degrees(self.params.TelRot_Accel_rad)))
        self.log.info("configure_rotator: TelRot_Decel=%.3f" % (math.degrees(self.params.TelRot_Decel_rad)))
        self.log.info("configure_rotator: TelRot_FilterPos=%.3f" % (math.degrees(self.params.TelRot_FilterPos_rad)))
        self.log.info("configure_rotator: Rotator_FollowSky=%s" % (self.params.Rotator_FollowSky))
        self.log.info("configure_rotator: Rotator_ResumeAngle=%s" % (self.params.Rotator_ResumeAngle))

    def configure_dome(self,
                       altitude_maxspeed_rad,
                       altitude_accel_rad,
                       altitude_decel_rad,
                       azimuth_maxspeed_rad,
                       azimuth_accel_rad,
                       azimuth_decel_rad,
                       settle_time):

        self.params.DomAlt_MaxSpeed_rad = altitude_maxspeed_rad
        self.params.DomAlt_Accel_rad = altitude_accel_rad
        self.params.DomAlt_Decel_rad = altitude_decel_rad
        self.params.DomAz_MaxSpeed_rad = azimuth_maxspeed_rad
        self.params.DomAz_Accel_rad = azimuth_accel_rad
        self.params.DomAz_Decel_rad = azimuth_decel_rad
        self.params.DomAz_SettleTime = settle_time

        self.log.info("configure_telescope: DomAlt_MaxSpeed=%.3f" % (math.degrees(self.params.DomAlt_MaxSpeed_rad)))
        self.log.info("configure_telescope: DomAlt_Accel=%.3f" % (math.degrees(self.params.DomAlt_Accel_rad)))
        self.log.info("configure_telescope: DomAlt_Decel=%.3f" % (math.degrees(self.params.DomAlt_Decel_rad)))
        self.log.info("configure_telescope: DomAz_MaxSpeed=%.3f" % (math.degrees(self.params.DomAz_MaxSpeed_rad)))
        self.log.info("configure_telescope: DomAz_Accel=%.3f" % (math.degrees(self.params.DomAz_Accel_rad)))
        self.log.info("configure_telescope: DomAz_Decel=%.3f" % (math.degrees(self.params.DomAz_Decel_rad)))
        self.log.info("configure_telescope: DomAz_SettleTime=%.3f" % (self.params.DomAz_SettleTime))

    def set_state(self, new_state):

        self.currentState.set(new_state)

    def update_state(self, time):

        if time < self.currentState.time:
            time = self.currentState.time

        if self.currentState.tracking:

            targetposition = self.radecang2position(time,
                                                    self.currentState.ra_rad,
                                                    self.currentState.dec_rad,
                                                    self.currentState.ang_rad,
                                                    self.currentState.filter)

            targetstate = self.get_closest_state(targetposition)

            self.currentState.time = targetstate.time
            self.currentState.alt_rad = targetstate.alt_rad
            self.currentState.az_rad = targetstate.az_rad
            self.currentState.pa_rad = targetstate.pa_rad
            self.currentState.rot_rad = targetstate.rot_rad

            self.currentState.telalt_rad = targetstate.telalt_rad
            self.currentState.telaz_rad = targetstate.telaz_rad
            self.currentState.telrot_rad = targetstate.telrot_rad
            self.currentState.domalt_rad = targetstate.domalt_rad
            self.currentState.domaz_rad = targetstate.domaz_rad
        else:
            (ra_rad, dec_rad, pa_rad) = self.altaz2radecpa(time,
                                                           self.currentState.alt_rad,
                                                           self.currentState.az_rad)
            self.currentState.time = time
            self.currentState.ra_rad = ra_rad
            self.currentState.dec_rad = dec_rad
            self.currentState.ang_rad = divmod(pa_rad - self.currentState.rot_rad, TWOPI)[1]
            self.currentState.pa_rad = pa_rad

    def start_tracking(self, time):
        if time < self.currentState.time:
            time = self.currentState.time
        if not self.currentState.tracking:
            self.update_state(time)
            self.currentState.tracking = True

    def stop_tracking(self, time):
        if time < self.currentState.time:
            time = self.currentState.time
        if self.currentState.tracking:
            self.update_state(time)
            self.currentState.tracking = False

    def slew_altaz(self, time, alt_rad, az_rad, rot_rad, filter):

        self.update_state(time)
        time = self.currentState.time

        targetposition = ObservatoryPosition()
        targetposition.time = time
        targetposition.tracking = False
        targetposition.alt_rad = alt_rad
        targetposition.az_rad = az_rad
        targetposition.rot_rad = rot_rad
        targetposition.filter = filter

        self.slew_to_position(targetposition)

    def slew_radec(self, time, ra_rad, dec_rad, ang_rad, filter):

        self.update_state(time)
        time = self.currentState.time

        targetposition = self.radecang2position(time, ra_rad, dec_rad, ang_rad, filter)

        self.slew_to_position(targetposition)

    def slew(self, target):

        self.slew_radec(self.currentState.time,
                        target.ra_rad, target.dec_rad, target.ang_rad, target.filter)

    def get_slew_delay(self, target):

        # check if filter is possible
        if target.filter not in self.currentState.mountedfilters:
            return -1.0

        targetposition = self.radecang2position(self.currentState.time,
                                                target.ra_rad,
                                                target.dec_rad,
                                                target.ang_rad,
                                                target.filter)

        # check if altitude is possible
        if targetposition.alt_rad < self.params.TelAlt_MinPos_rad:
            return -1.0
        if targetposition.alt_rad > self.params.TelAlt_MaxPos_rad:
            return -1.0

        targetstate = self.get_closest_state(targetposition)

        return self.get_slew_delay_for_state(targetstate, self.currentState, False)

    def observe(self, target):
        return

    def park(self):
        return

    def slew_to_position(self, targetposition):

        targetstate = self.get_closest_state(targetposition)
        slew_delay = self.get_slew_delay_for_state(targetstate, self.currentState, True)
        targetstate.time = targetstate.time + slew_delay
        self.currentState.set(targetstate)
        self.update_state(targetstate.time)

    def reset(self):

        self.set_state(self.parkState)

    def radecang2position(self, time, ra_rad, dec_rad, ang_rad, filter):

        (alt_rad, az_rad, pa_rad) = self.radec2altazpa(time, ra_rad, dec_rad)

        position = ObservatoryPosition()
        position.time = time
        position.tracking = True
        position.ra_rad = ra_rad
        position.dec_rad = dec_rad
        position.ang_rad = ang_rad
        position.filter = filter
        position.alt_rad = alt_rad
        position.az_rad = az_rad
        position.pa_rad = pa_rad
        position.rot_rad = divmod(pa_rad - ang_rad, TWOPI)[1]

        return position

    def get_closest_state(self, targetposition):

        (telalt_rad, delta_telalt_rad) = self.get_closest_angle_distance(targetposition.alt_rad,
                                                                         self.currentState.telalt_rad,
                                                                         self.params.TelAlt_MinPos_rad,
                                                                         self.params.TelAlt_MaxPos_rad)
        (telaz_rad, delta_telaz_rad) = self.get_closest_angle_distance(targetposition.az_rad,
                                                                       self.currentState.telaz_rad,
                                                                       self.params.TelAz_MinPos_rad,
                                                                       self.params.TelAz_MaxPos_rad)

        # if the target rotator angle is unreachable
        # then sets an arbitrary value
        norm_rot_rad = divmod(targetposition.rot_rad - self.params.TelRot_MinPos_rad, TWOPI)[1] \
            + self.params.TelRot_MinPos_rad
        if norm_rot_rad > self.params.TelRot_MaxPos_rad:
            targetposition.rot_rad = norm_rot_rad - math.pi
        (telrot_rad, delta_telrot_rad) = self.get_closest_angle_distance(targetposition.rot_rad,
                                                                         self.currentState.telrot_rad,
                                                                         self.params.TelRot_MinPos_rad,
                                                                         self.params.TelRot_MaxPos_rad)
        targetposition.ang_rad = targetposition.pa_rad - telrot_rad

        (domalt_rad, delta_domalt_rad) = self.get_closest_angle_distance(targetposition.alt_rad,
                                                                         self.currentState.domalt_rad,
                                                                         self.params.TelAlt_MinPos_rad,
                                                                         self.params.TelAlt_MaxPos_rad)
        (domaz_rad, delta_domaz_rad) = self.get_closest_angle_distance(targetposition.az_rad,
                                                                       self.currentState.domaz_rad)
        targetstate = ObservatoryState()
        targetstate.set_position(targetposition)
        targetstate.telalt_rad = telalt_rad
        targetstate.telaz_rad = telaz_rad
        targetstate.telrot_rad = telrot_rad
        targetstate.domalt_rad = domalt_rad
        targetstate.domaz_rad = domaz_rad

        return targetstate

    def get_closest_angle_distance(self, target_rad, current_abs_rad, min_abs_rad=None, max_abs_rad=None):

        # if there are wrap limits, normalizes the target angle
        if min_abs_rad is not None:
            norm_target_rad = divmod(target_rad - min_abs_rad, TWOPI)[1] + min_abs_rad
            if max_abs_rad is not None:
                # if the target angle is unreachable
                # then sets an arbitrary value
                if norm_target_rad > max_abs_rad:
                    norm_target_rad = max(min_abs_rad, norm_target_rad - math.pi)
        else:
            norm_target_rad = target_rad

        # computes the distance clockwise
        distance_rad = divmod(norm_target_rad - current_abs_rad, TWOPI)[1]

        # take the counter-clockwise distance if shorter
        if distance_rad > math.pi:
            distance_rad = distance_rad - TWOPI

        # if there are wrap limits
        if (min_abs_rad is not None) and (max_abs_rad is not None):
            # compute accumulated angle
            accum_abs_rad = current_abs_rad + distance_rad

            # if limits reached chose the other direction
            if accum_abs_rad > max_abs_rad:
                distance_rad = distance_rad - TWOPI
            if accum_abs_rad < min_abs_rad:
                distance_rad = distance_rad + TWOPI

        # compute final accumulated angle
        final_abs_rad = current_abs_rad + distance_rad

        return (final_abs_rad, distance_rad)

    def compute_kinematic_delay(self, distance, maxspeed, accel, decel):

        d = abs(distance)

        vpeak = (2 * d / (1 / accel + 1 / decel)) ** 0.5
        if vpeak <= maxspeed:
            delay = vpeak / accel + vpeak / decel
        else:
            d1 = 0.5 * (maxspeed * maxspeed) / accel
            d3 = 0.5 * (maxspeed * maxspeed) / decel
            d2 = d - d1 - d3

            t1 = maxspeed / accel
            t3 = maxspeed / decel
            t2 = d2 / maxspeed

            delay = t1 + t2 + t3
            vpeak = maxspeed

        return (delay, vpeak * cmp(distance, 0))

    def get_slew_delay_for_state(self, targetstate, initstate, include_slew_data=False):

        last_activity = "exposures"
        slew_delay = self.get_delay_after(last_activity, targetstate, initstate)

        self.lastslew_delays_dict = {}
        self.lastslew_criticalpath = []
        if include_slew_data:
            for act in self.activities:
                self.lastslew_delays_dict[act] = self.delay_for[act]

            activity = last_activity
            while activity != "":
                dt = self.delay_for[activity]
                if dt > 0:
                    self.lastslew_criticalpath.append(activity)
                activity = self.longest_prereq_for[activity]

        return slew_delay

    def get_delay_after(self, activity, targetstate, initstate):

        activity_delay = self.function_get_delay_for[activity](targetstate, initstate)

        prereq_list = self.params.prerequisites[activity]

        longest_previous_delay = 0.0
        longest_prereq = ""
        for prereq in prereq_list:
            previous_delay = self.get_delay_after(prereq, targetstate, initstate)
            if previous_delay > longest_previous_delay:
                longest_previous_delay = previous_delay
                longest_prereq = prereq
        self.longest_prereq_for[activity] = longest_prereq
        self.delay_for[activity] = activity_delay

        return activity_delay + longest_previous_delay

    def get_delay_for_telalt(self, targetstate, initstate):

        distance = targetstate.telalt_rad - initstate.telalt_rad
        maxspeed = self.params.TelAlt_MaxSpeed_rad
        accel = self.params.TelAlt_Accel_rad
        decel = self.params.TelAlt_Decel_rad

        (delay, peakspeed) = self.compute_kinematic_delay(distance, maxspeed, accel, decel)
        targetstate.telalt_peakspeed_rad = peakspeed

        return delay

    def get_delay_for_telaz(self, targetstate, initstate):

        distance = targetstate.telaz_rad - initstate.telaz_rad
        maxspeed = self.params.TelAz_MaxSpeed_rad
        accel = self.params.TelAz_Accel_rad
        decel = self.params.TelAz_Decel_rad

        (delay, peakspeed) = self.compute_kinematic_delay(distance, maxspeed, accel, decel)
        targetstate.telaz_peakspeed_rad = peakspeed

        return delay

    def get_delay_for_telrot(self, targetstate, initstate):

        distance = targetstate.telrot_rad - initstate.telrot_rad
        maxspeed = self.params.TelRot_MaxSpeed_rad
        accel = self.params.TelRot_Accel_rad
        decel = self.params.TelRot_Decel_rad

        (delay, peakspeed) = self.compute_kinematic_delay(distance, maxspeed, accel, decel)
        targetstate.telrot_peakspeed_rad = peakspeed

        return delay

    def get_delay_for_telsettle(self, targetstate, initstate):

        distance = abs(targetstate.telalt_rad - initstate.telalt_rad) + \
            abs(targetstate.telaz_rad - initstate.telaz_rad)

        if distance > 1e-6:
            delay = self.params.Mount_SettleTime
        else:
            delay = 0

        return delay

    def get_delay_for_telopticsopenloop(self, targetstate, initstate):

        distance = abs(targetstate.telalt_rad - initstate.telalt_rad)

        if distance > 1e-6:
            delay = distance * self.params.OpticsOL_Slope
        else:
            delay = 0

        return delay

    def get_delay_for_telopticsclosedloop(self, targetstate, initstate):

        distance = abs(targetstate.telalt_rad - initstate.telalt_rad)

        delay = 0.0
        for k, cl_delay in enumerate(self.params.OpticsCL_Delay):
            if self.params.OpticsCL_AltLimit[k] <= distance < self.params.OpticsCL_AltLimit[k + 1]:
                delay = cl_delay
                break

        return delay

    def get_delay_for_domalt(self, targetstate, initstate):

        distance = targetstate.domalt_rad - initstate.domalt_rad
        maxspeed = self.params.DomAlt_MaxSpeed_rad
        accel = self.params.DomAlt_Accel_rad
        decel = self.params.DomAlt_Decel_rad

        (delay, peakspeed) = self.compute_kinematic_delay(distance, maxspeed, accel, decel)
        targetstate.domalt_peakspeed_rad = peakspeed

        return delay

    def get_delay_for_domaz(self, targetstate, initstate):

        distance = targetstate.domaz_rad - initstate.domaz_rad
        maxspeed = self.params.DomAz_MaxSpeed_rad
        accel = self.params.DomAz_Accel_rad
        decel = self.params.DomAz_Decel_rad

        (delay, peakspeed) = self.compute_kinematic_delay(distance, maxspeed, accel, decel)
        targetstate.domaz_peakspeed_rad = peakspeed

        return delay

    def get_delay_for_domazsettle(self, targetstate, initstate):

        distance = abs(targetstate.domaz_rad - initstate.domaz_rad)

        if distance > 1e-6:
            delay = self.params.DomAz_SettleTime
        else:
            delay = 0

        return delay

    def get_delay_for_filter(self, targetstate, initstate):

        if targetstate.filter != initstate.filter:
            delay = self.params.Filter_ChangeTime
        else:
            delay = 0.0

        return delay

    def get_delay_for_readout(self, targetstate, initstate):

        return self.params.ReadoutTime

    def get_delay_for_exposures(self, targetstate, initstate):

        return 0.0

    def estimate_slewtime(self):
        return

    def date2lst(self, time):
        """
        Computes the Local Sidereal Time for the given TIME.
        inputs:
               TIME: Time in seconds since simulation reference (SIMEPOCH)
        output:
               LST:  Local Sidereal Time in radians.
        """

        ut_day = 57388 + time / 86400.0

        # LSST convention of West=negative, East=positive
        lst_rad = pal.gmst(ut_day) + self.location.longitude_rad

        return lst_rad

    def altaz2radecpa(self, time, alt_rad, az_rad):
        """
        Converts ALT, AZ coordinates into RA DEC for the given TIME.

        inputs:
               alt_rad: Altitude in radians [-90.0deg  90.0deg] 90deg=>zenith
               az_rad:  Azimuth in radians [  0.0deg 360.0deg] 0deg=>N 90deg=>E
               time:    Time in seconds since simulation reference (SIMEPOCH)
        output:
               (ra_rad, dec_rad)
               ra_rad:  Right Ascension in radians
               dec_rad: Declination in radians
        """
        lst_rad = self.date2lst(time)

        (ha_rad, dec_rad) = pal.dh2e(az_rad, alt_rad, self.location.latitude_rad)
        pa_rad = pal.pa(ha_rad, dec_rad, self.location.latitude_rad)
        ra_rad = divmod(lst_rad - ha_rad, TWOPI)[1]

        return (ra_rad, dec_rad, pa_rad)

    def radec2altazpa(self, time, ra_rad, dec_rad):
        """
        Converts ra_rad, dec_rad coordinates into alt_rad az_rad for given DATE.
        inputs:
               ra_rad:  Right Ascension in radians
               dec_rad: Declination in radians
               DATE: Time in seconds since simulation reference (SIMEPOCH)
        output:
               (alt_rad, az_rad, pa_rad, HA_HOU)
               alt_rad: Altitude in radians [-90.0  90.0] 90=>zenith
               az_rad:  Azimuth in radians [  0.0 360.0] 0=>N 90=>E
               pa_rad:  Parallactic Angle in radians
               HA_HOU:  Hour Angle in hours
        """
        lst_rad = self.date2lst(time)
        ha_rad = lst_rad - ra_rad

        (az_rad, alt_rad) = pal.de2h(ha_rad, dec_rad, self.location.latitude_rad)
        pa_rad = pal.pa(ha_rad, dec_rad, self.location.latitude_rad)

        return (alt_rad, az_rad, pa_rad)<|MERGE_RESOLUTION|>--- conflicted
+++ resolved
@@ -15,13 +15,7 @@
         self.TelAlt_MaxPos_rad = math.radians(confdict["telescope"]["altitude_maxpos"])
         self.TelAz_MinPos_rad = math.radians(confdict["telescope"]["azimuth_minpos"])
         self.TelAz_MaxPos_rad = math.radians(confdict["telescope"]["azimuth_maxpos"])
-<<<<<<< HEAD
-=======
-        self.TelRot_MinPos_rad = math.radians(confdict["rotator"]["minpos"])
-        self.TelRot_MaxPos_rad = math.radians(confdict["rotator"]["maxpos"])
-        self.TelRot_FilterChangePos_rad = math.radians(confdict["rotator"]["filter_change_pos"])
-
->>>>>>> 9031ba18
+
         self.TelAlt_MaxSpeed_rad = math.radians(confdict["telescope"]["altitude_maxspeed"])
         self.TelAlt_Accel_rad = math.radians(confdict["telescope"]["altitude_accel"])
         self.TelAlt_Decel_rad = math.radians(confdict["telescope"]["altitude_decel"])
@@ -35,10 +29,9 @@
         self.TelRot_MaxSpeed_rad = math.radians(confdict["rotator"]["maxspeed"])
         self.TelRot_Accel_rad = math.radians(confdict["rotator"]["accel"])
         self.TelRot_Decel_rad = math.radians(confdict["rotator"]["decel"])
+        self.TelRot_FilterChangePos_rad = math.radians(confdict["rotator"]["filter_change_pos"])
         self.Rotator_FollowSky = confdict["rotator"]["follow_sky"]
         self.Rotator_ResumeAngle = confdict["rotator"]["resume_angle"]
-
-        self.TelRot_FilterPos_rad = math.radians(confdict["rotator"]["filter_pos"])
 
         self.DomAlt_MaxSpeed_rad = math.radians(confdict["dome"]["altitude_maxspeed"])
         self.DomAlt_Accel_rad = math.radians(confdict["dome"]["altitude_accel"])
@@ -214,7 +207,7 @@
                           maxspeed_rad,
                           accel_rad,
                           decel_rad,
-                          filterpos_rad,
+                          filterchangepos_rad,
                           follow_sky,
                           resume_angle):
 
@@ -223,7 +216,7 @@
         self.params.TelRot_MaxSpeed_rad = maxspeed_rad
         self.params.TelRot_Accel_rad = accel_rad
         self.params.TelRot_Decel_rad = decel_rad
-        self.params.TelRot_FilterPos_rad = filterpos_rad
+        self.params.TelRot_FilterChangePos_rad = filterchangepos_rad
         self.params.Rotator_FollowSky = follow_sky
         self.params.Rotator_ResumeAngle = resume_angle
 
@@ -232,7 +225,7 @@
         self.log.info("configure_rotator: TelRot_MaxSpeed=%.3f" % (math.degrees(self.params.TelRot_MaxSpeed_rad)))
         self.log.info("configure_rotator: TelRot_Accel=%.3f" % (math.degrees(self.params.TelRot_Accel_rad)))
         self.log.info("configure_rotator: TelRot_Decel=%.3f" % (math.degrees(self.params.TelRot_Decel_rad)))
-        self.log.info("configure_rotator: TelRot_FilterPos=%.3f" % (math.degrees(self.params.TelRot_FilterPos_rad)))
+        self.log.info("configure_rotator: TelRot_FilterChangePos=%.3f" % (math.degrees(self.params.TelRot_FilterChangePos_rad)))
         self.log.info("configure_rotator: Rotator_FollowSky=%s" % (self.params.Rotator_FollowSky))
         self.log.info("configure_rotator: Rotator_ResumeAngle=%s" % (self.params.Rotator_ResumeAngle))
 
