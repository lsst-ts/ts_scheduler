import unittest
import math

from ts_scheduler.schedulerDefinitions import read_conf_file
from ts_scheduler.schedulerTarget import Target
from ts_scheduler.observatoryModel import ObservatoryLocation, ObservatoryModel

class ObservatoryModelTest(unittest.TestCase):

    @classmethod
    def setUpClass(cls):
        siteconf = read_conf_file("conf/system/site.conf")
        cls.location = ObservatoryLocation()
        cls.location.configure(siteconf)

        observatoryconf = read_conf_file("conf/system/observatoryModel.conf")
        cls.model = ObservatoryModel(cls.location)
        cls.model.configure(observatoryconf)

    def setUp(self):
        self.model.reset()

    def test_init(self):
        temp_model = ObservatoryModel(self.location)
        self.assertIsNotNone(temp_model.log)
        self.assertAlmostEquals(temp_model.location.longitude_rad, -1.23480, delta=1e6)
        self.assertEqual(temp_model.currentState.telalt_rad, 1.5)

    def test_configure(self):
        observatoryconf = read_conf_file("conf/system/observatoryModel.conf")
        temp_model = ObservatoryModel(self.location)
        temp_model.configure(observatoryconf)

        self.assertEqual(temp_model.location.longitude_rad, math.radians(-70.7494))
        self.assertEqual(temp_model.currentState.telalt_rad, math.radians(86.5))

    def test_get_closest_angle_distance_unlimited(self):
        self.assertEqual(self.model.get_closest_angle_distance(math.radians(0), math.radians(0)),
                         (math.radians(0), math.radians(0)))
        self.assertEqual(self.model.get_closest_angle_distance(math.radians(90), math.radians(0)),
                         (math.radians(90), math.radians(90)))
        self.assertEqual(self.model.get_closest_angle_distance(math.radians(180), math.radians(0)),
                         (math.radians(180), math.radians(180)))
        self.assertEqual(self.model.get_closest_angle_distance(math.radians(360), math.radians(0)),
                         (math.radians(0), math.radians(0)))
        self.assertEqual(self.model.get_closest_angle_distance(math.radians(-90), math.radians(0)),
                         (math.radians(-90), math.radians(-90)))
        self.assertEqual(self.model.get_closest_angle_distance(math.radians(-180), math.radians(0)),
                         (math.radians(180), math.radians(180)))
        self.assertEqual(self.model.get_closest_angle_distance(math.radians(-360), math.radians(0)),
                         (math.radians(0), math.radians(0)))

    def test_get_closest_angle_distance_cable_wrap270(self):
        self.assertEqual(self.model.get_closest_angle_distance(math.radians(0), math.radians(0),
                                                               math.radians(-270), math.radians(270)),
                         (math.radians(0), math.radians(0)))
        self.assertEqual(self.model.get_closest_angle_distance(math.radians(90), math.radians(0),
                                                               math.radians(-270), math.radians(270)),
                         (math.radians(90), math.radians(90)))
        self.assertEqual(self.model.get_closest_angle_distance(math.radians(180), math.radians(0),
                                                               math.radians(-270), math.radians(270)),
                         (math.radians(180), math.radians(180)))
        self.assertEqual(self.model.get_closest_angle_distance(math.radians(360), math.radians(0),
                                                               math.radians(-270), math.radians(270)),
                         (math.radians(0), math.radians(0)))
        self.assertEqual(self.model.get_closest_angle_distance(math.radians(-90), math.radians(0),
                                                               math.radians(-270), math.radians(270)),
                         (math.radians(-90), math.radians(-90)))
        self.assertEqual(self.model.get_closest_angle_distance(math.radians(-180), math.radians(0),
                                                               math.radians(-270), math.radians(270)),
                         (math.radians(180), math.radians(180)))
        self.assertEqual(self.model.get_closest_angle_distance(math.radians(-360), math.radians(0),
                                                               math.radians(-270), math.radians(270)),
                         (math.radians(0), math.radians(0)))

        self.assertEqual(self.model.get_closest_angle_distance(math.radians(0), math.radians(180),
                                                               math.radians(-270), math.radians(270)),
                         (math.radians(0), math.radians(-180)))
        self.assertEqual(self.model.get_closest_angle_distance(math.radians(90), math.radians(180),
                                                               math.radians(-270), math.radians(270)),
                         (math.radians(90), math.radians(-90)))
        self.assertEqual(self.model.get_closest_angle_distance(math.radians(180), math.radians(180),
                                                               math.radians(-270), math.radians(270)),
                         (math.radians(180), math.radians(0)))
        self.assertEqual(self.model.get_closest_angle_distance(math.radians(360), math.radians(180),
                                                               math.radians(-270), math.radians(270)),
                         (math.radians(0), math.radians(-180)))
        self.assertEqual(self.model.get_closest_angle_distance(math.radians(-90), math.radians(180),
                                                               math.radians(-270), math.radians(270)),
                         (math.radians(270), math.radians(90)))
        self.assertEqual(self.model.get_closest_angle_distance(math.radians(-180), math.radians(180),
                                                               math.radians(-270), math.radians(270)),
                         (math.radians(180), math.radians(0)))
        self.assertEqual(self.model.get_closest_angle_distance(math.radians(-360), math.radians(180),
                                                               math.radians(-270), math.radians(270)),
                         (math.radians(0), math.radians(-180)))

        self.assertEqual(self.model.get_closest_angle_distance(math.radians(0), math.radians(-180),
                                                               math.radians(-270), math.radians(270)),
                         (math.radians(0), math.radians(180)))
        self.assertEqual(self.model.get_closest_angle_distance(math.radians(90), math.radians(-180),
                                                               math.radians(-270), math.radians(270)),
                         (math.radians(-270), math.radians(-90)))
        self.assertEqual(self.model.get_closest_angle_distance(math.radians(180), math.radians(-180),
                                                               math.radians(-270), math.radians(270)),
                         (math.radians(-180), math.radians(0)))
        self.assertEqual(self.model.get_closest_angle_distance(math.radians(360), math.radians(-180),
                                                               math.radians(-270), math.radians(270)),
                         (math.radians(0), math.radians(180)))
        self.assertEqual(self.model.get_closest_angle_distance(math.radians(-90), math.radians(-180),
                                                               math.radians(-270), math.radians(270)),
                         (math.radians(-90), math.radians(90)))
        self.assertEqual(self.model.get_closest_angle_distance(math.radians(-180), math.radians(-180),
                                                               math.radians(-270), math.radians(270)),
                         (math.radians(-180), math.radians(0)))
        self.assertEqual(self.model.get_closest_angle_distance(math.radians(-360), math.radians(-180),
                                                               math.radians(-270), math.radians(270)),
                         (math.radians(0), math.radians(180)))

    def test_get_closest_angle_distance_cable_wrap90(self):
        self.assertEqual(self.model.get_closest_angle_distance(math.radians(0), math.radians(0),
                                                               math.radians(-90), math.radians(90)),
                         (math.radians(0), math.radians(0)))
        self.assertEqual(self.model.get_closest_angle_distance(math.radians(45), math.radians(0),
                                                               math.radians(-90), math.radians(90)),
                         (math.radians(45), math.radians(45)))
        self.assertEqual(self.model.get_closest_angle_distance(math.radians(90), math.radians(0),
                                                               math.radians(-90), math.radians(90)),
                         (math.radians(90), math.radians(90)))
        self.assertEqual(self.model.get_closest_angle_distance(math.radians(180), math.radians(0),
                                                               math.radians(-90), math.radians(90)),
                         (math.radians(0), math.radians(0)))
        self.assertEqual(self.model.get_closest_angle_distance(math.radians(270), math.radians(0),
                                                               math.radians(-90), math.radians(90)),
                         (math.radians(-90), math.radians(-90)))
        self.assertEqual(self.model.get_closest_angle_distance(math.radians(360), math.radians(0),
                                                               math.radians(-90), math.radians(90)),
                         (math.radians(0), math.radians(0)))
        self.assertEqual(self.model.get_closest_angle_distance(math.radians(-45), math.radians(0),
                                                               math.radians(-90), math.radians(90)),
                         (math.radians(-45), math.radians(-45)))
        self.assertEqual(self.model.get_closest_angle_distance(math.radians(-90), math.radians(0),
                                                               math.radians(-90), math.radians(90)),
                         (math.radians(-90), math.radians(-90)))
        self.assertEqual(self.model.get_closest_angle_distance(math.radians(-180), math.radians(0),
                                                               math.radians(-90), math.radians(90)),
                         (math.radians(0), math.radians(0)))
        self.assertEqual(self.model.get_closest_angle_distance(math.radians(-270), math.radians(0),
                                                               math.radians(-90), math.radians(90)),
                         (math.radians(90), math.radians(90)))
        self.assertEqual(self.model.get_closest_angle_distance(math.radians(-360), math.radians(0),
                                                               math.radians(-90), math.radians(90)),
                         (math.radians(0), math.radians(0)))

    def test_reset(self):
        self.model.reset()
        self.assertEqual(self.model.currentState.__str__(), "t=0.0 ra=0.000 dec=0.000 ang=0.000 "
                         "filter=r track=False alt=86.500 az=0.000 pa=0.000 rot=0.000 rot_sky=0.000 "
                         "telaz=0.000 telrot=0.000")

    def test_slew_altaz(self):
        self.model.update_state(0)
        self.assertEqual(str(self.model.currentState), "t=0.0 ra=29.342 dec=-26.744 ang=180.000 "
                         "filter=r track=False alt=86.500 az=0.000 pa=-180.000 rot=0.000 rot_sky=180.000 "
                         "telaz=0.000 telrot=0.000")
        self.model.slew_altaz(0, math.radians(80), math.radians(0), math.radians(0), "r")
        self.model.start_tracking(0)
        self.assertEqual(str(self.model.currentState), "t=7.7 ra=29.374 dec=-20.244 ang=180.000 "
                         "filter=r track=True alt=80.000 az=0.000 pa=-180.000 rot=0.000 rot_sky=180.000 "
                         "telaz=0.000 telrot=0.000")

        self.model.update_state(100)
        self.assertEqual(str(self.model.currentState), "t=100.0 ra=29.374 dec=-20.244 ang=180.000 "
                         "filter=r track=True alt=79.994 az=357.918 pa=178.083 rot=358.083 rot_sky=180.000 "
                         "telaz=-2.082 telrot=-1.917")
        self.model.slew_altaz(100, math.radians(70), math.radians(30), math.radians(15), "r")
        self.model.start_tracking(0)
        self.assertEqual(str(self.model.currentState), "t=144.4 ra=40.035 dec=-12.558 ang=191.265 "
                         "filter=r track=True alt=70.000 az=30.000 pa=-153.735 rot=15.000 rot_sky=168.735 "
                         "telaz=30.000 telrot=15.000")

    def test_slew_radec(self):
        self.model.update_state(0)
        self.assertEqual(str(self.model.currentState), "t=0.0 ra=29.342 dec=-26.744 ang=180.000 "
                         "filter=r track=False alt=86.500 az=0.000 pa=-180.000 rot=0.000 rot_sky=180.000 "
                         "telaz=0.000 telrot=0.000")
        self.model.slew_radec(0, math.radians(80), math.radians(0), math.radians(0), "r")
        self.assertEqual(str(self.model.currentState), "t=68.0 ra=80.000 dec=0.000 ang=-180.000 "
                         "filter=r track=True alt=33.433 az=67.360 pa=-127.125 rot=52.875 rot_sky=180.000 "
                         "telaz=67.360 telrot=52.875")

        self.model.update_state(100)
        self.assertEqual(str(self.model.currentState), "t=100.0 ra=80.000 dec=0.000 ang=-180.000 "
                         "filter=r track=True alt=33.539 az=67.264 pa=-127.179 rot=52.821 rot_sky=180.000 "
                         "telaz=67.264 telrot=52.821")
        self.model.slew_radec(100, math.radians(70), math.radians(-30), math.radians(15), "r")
        self.assertEqual(str(self.model.currentState), "t=144.8 ra=70.000 dec=-30.000 ang=-165.000 "
                         "filter=r track=True alt=55.539 az=99.978 pa=-100.754 rot=64.246 rot_sky=165.000 "
                         "telaz=99.978 telrot=64.246")

    def test_get_slew_delay(self):
        self.model.update_state(0)
        self.assertEqual(str(self.model.currentState), "t=0.0 ra=29.342 dec=-26.744 ang=180.000 "
                         "filter=r track=False alt=86.500 az=0.000 pa=-180.000 rot=0.000 rot_sky=180.000 "
                         "telaz=0.000 telrot=0.000")

        target = Target()
        target.ra_rad = math.radians(60)
        target.dec_rad = math.radians(-20)
        target.ang_rad = math.radians(0)
        target.filter = "r"

        delay = self.model.get_slew_delay(target)
        self.assertAlmostEquals(delay, 74.253, delta=1e-3)

        self.model.slew(target)

        target = Target()
        target.ra_rad = math.radians(60)
        target.dec_rad = math.radians(-20)
        target.ang_rad = math.radians(0)
        target.filter = "g"

        delay = self.model.get_slew_delay(target)
        self.assertAlmostEquals(delay, 120, delta=1e-3)

        target = Target()
        target.ra_rad = math.radians(50)
        target.dec_rad = math.radians(-10)
        target.ang_rad = math.radians(10)
        target.filter = "r"

        delay = self.model.get_slew_delay(target)
        self.assertAlmostEquals(delay, 22.487, delta=1e-3)

        self.model.slew(target)
        delay = self.model.get_slew_delay(target)
        self.assertAlmostEquals(delay, 2.0, delta=1e-3)

    def test_slew(self):
        self.model.update_state(0)
        self.assertEqual(str(self.model.currentState), "t=0.0 ra=29.342 dec=-26.744 ang=180.000 "
                         "filter=r track=False alt=86.500 az=0.000 pa=-180.000 rot=0.000 rot_sky=180.000 "
                         "telaz=0.000 telrot=0.000")

        target = Target()
        target.ra_rad = math.radians(60)
        target.dec_rad = math.radians(-20)
        target.ang_rad = math.radians(0)
        target.filter = "r"

        self.model.slew(target)
        self.assertEqual(str(self.model.currentState), "t=74.3 ra=60.000 dec=-20.000 ang=-180.000 "
                         "filter=r track=True alt=60.788 az=76.614 pa=-116.575 rot=63.425 rot_sky=180.000 "
                         "telaz=76.614 telrot=63.425")

        target = Target()
        target.ra_rad = math.radians(60)
        target.dec_rad = math.radians(-20)
        target.ang_rad = math.radians(0)
        target.filter = "i"

        self.model.slew(target)
        self.assertEqual(str(self.model.currentState), "t=194.3 ra=60.000 dec=-20.000 ang=-180.000 "
<<<<<<< HEAD
                         "filter=i track=True alt=61.209 az=76.177 pa=-116.785 rot=63.215 "
                         "telaz=76.177 telrot=63.215")

    def test_slewdata(self):
        self.model.update_state(0)

        target = Target()
        target.ra_rad = math.radians(60)
        target.dec_rad = math.radians(-20)
        target.ang_rad = math.radians(0)
        target.filter = "r"

        self.model.slew(target)
        self.assertEqual(str(self.model.currentState), "t=74.3 ra=60.000 dec=-20.000 ang=-180.000 "
                         "filter=r track=True alt=60.788 az=76.614 pa=-116.575 rot=63.425 "
                         "telaz=76.614 telrot=63.425")
        lastslew_delays_dict = self.model.lastslew_delays_dict
        self.assertAlmostEquals(lastslew_delays_dict["telalt"], 8.421, delta=1e-3)
        self.assertAlmostEquals(lastslew_delays_dict["telaz"], 11.983, delta=1e-3)
        self.assertAlmostEquals(lastslew_delays_dict["telrot"], 21.657, delta=1e-3)
        self.assertAlmostEquals(lastslew_delays_dict["telopticsopenloop"], 7.421, delta=1e-3)
        self.assertAlmostEquals(lastslew_delays_dict["telopticsclosedloop"], 20.0, delta=1e-3)
        self.assertAlmostEquals(lastslew_delays_dict["domalt"], 18.842, delta=1e-3)
        self.assertAlmostEquals(lastslew_delays_dict["domaz"], 53.253, delta=1e-3)
        self.assertAlmostEquals(lastslew_delays_dict["domazsettle"], 1.0, delta=1e-3)
        self.assertAlmostEquals(lastslew_delays_dict["filter"], 0.0, delta=1e-3)
        self.assertAlmostEquals(lastslew_delays_dict["readout"], 2.0, delta=1e-3)
        lastslew_criticalpath = self.model.lastslew_criticalpath
        self.assertEqual(str(lastslew_criticalpath), "['telopticsclosedloop', 'domazsettle', 'domaz']")

        target = Target()
        target.ra_rad = math.radians(60)
        target.dec_rad = math.radians(-20)
        target.ang_rad = math.radians(0)
        target.filter = "i"

        self.model.slew(target)
        self.assertEqual(str(self.model.currentState), "t=194.3 ra=60.000 dec=-20.000 ang=-180.000 "
                         "filter=i track=True alt=61.209 az=76.177 pa=-116.785 rot=63.215 "
                         "telaz=76.177 telrot=63.215")
        lastslew_delays_dict = self.model.lastslew_delays_dict
        self.assertAlmostEquals(lastslew_delays_dict["telalt"], 0.0, delta=1e-3)
        self.assertAlmostEquals(lastslew_delays_dict["telaz"], 0.0, delta=1e-3)
        self.assertAlmostEquals(lastslew_delays_dict["telrot"], 0.0, delta=1e-3)
        self.assertAlmostEquals(lastslew_delays_dict["telopticsopenloop"], 0.0, delta=1e-3)
        self.assertAlmostEquals(lastslew_delays_dict["telopticsclosedloop"], 0.0, delta=1e-3)
        self.assertAlmostEquals(lastslew_delays_dict["domalt"], 0.0, delta=1e-3)
        self.assertAlmostEquals(lastslew_delays_dict["domaz"], 0.0, delta=1e-3)
        self.assertAlmostEquals(lastslew_delays_dict["domazsettle"], 0.0, delta=1e-3)
        self.assertAlmostEquals(lastslew_delays_dict["filter"], 120.0, delta=1e-3)
        self.assertAlmostEquals(lastslew_delays_dict["readout"], 2.0, delta=1e-3)
        lastslew_criticalpath = self.model.lastslew_criticalpath
        self.assertEqual(str(lastslew_criticalpath), "['filter']")
=======
                         "filter=i track=True alt=61.209 az=76.177 pa=-116.785 rot=63.215 rot_sky=180.000 "
                         "telaz=76.177 telrot=63.215")
>>>>>>> b4fa1c4e
<|MERGE_RESOLUTION|>--- conflicted
+++ resolved
@@ -262,8 +262,7 @@
 
         self.model.slew(target)
         self.assertEqual(str(self.model.currentState), "t=194.3 ra=60.000 dec=-20.000 ang=-180.000 "
-<<<<<<< HEAD
-                         "filter=i track=True alt=61.209 az=76.177 pa=-116.785 rot=63.215 "
+                         "filter=i track=True alt=61.209 az=76.177 pa=-116.785 rot=63.215 rot_sky=180.000 "
                          "telaz=76.177 telrot=63.215")
 
     def test_slewdata(self):
@@ -315,8 +314,4 @@
         self.assertAlmostEquals(lastslew_delays_dict["filter"], 120.0, delta=1e-3)
         self.assertAlmostEquals(lastslew_delays_dict["readout"], 2.0, delta=1e-3)
         lastslew_criticalpath = self.model.lastslew_criticalpath
-        self.assertEqual(str(lastslew_criticalpath), "['filter']")
-=======
-                         "filter=i track=True alt=61.209 az=76.177 pa=-116.785 rot=63.215 rot_sky=180.000 "
-                         "telaz=76.177 telrot=63.215")
->>>>>>> b4fa1c4e
+        self.assertEqual(str(lastslew_criticalpath), "['filter']")