--- conflicted
+++ resolved
@@ -50,11 +50,7 @@
     """
 
     async def setUp(self):
-<<<<<<< HEAD
-        salobj.testutils.set_random_lsst_dds_domain()
-=======
         salobj.testutils.set_random_lsst_dds_partition_prefix()
->>>>>>> 42898f60
         self.datadir = os.path.abspath(os.path.join(os.path.dirname(__file__), "data"))
         standardpath = os.path.join(self.datadir, "standard")
         externalpath = os.path.join(self.datadir, "external")
