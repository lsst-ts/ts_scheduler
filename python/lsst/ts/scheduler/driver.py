from builtins import object
from builtins import range
from builtins import str
import os
import math
import numpy
import logging
from operator import itemgetter

from lsst.ts.astrosky.model import AstronomicalSkyModel
from lsst.ts.dateloc import ObservatoryLocation
from lsst.ts.observatory.model import ObservatoryModel
from lsst.ts.observatory.model import ObservatoryState
from lsst.ts.observatory.model import Target
from lsst.ts.scheduler.setup import EXTENSIVE, WORDY
from lsst.ts.scheduler.kernel import read_conf_file
from lsst.ts.scheduler.kernel import Field, SurveyTopology
from lsst.ts.scheduler.fields import FieldsDatabase

__all__ = ["Driver", "DriverParameters"]


class DriverParameters(object):

    def __init__(self):
        self.night_boundary = 0.0
        self.new_moon_phase_threshold = 0.0
        self.startup_type = ''
        self.startup_database = ''

    def configure(self, confdict):
        self.night_boundary = confdict["constraints"]["night_boundary"]
        self.new_moon_phase_threshold = confdict["darktime"]["new_moon_phase_threshold"]
        self.startup_type = confdict["startup"]["type"]
        self.startup_database = confdict["startup"]["database"]

class Driver(object):
    def __init__(self):
        self.log = logging.getLogger("schedulerDriver")

        self.params = DriverParameters()
        self.location = ObservatoryLocation()

        self.observatoryModel = ObservatoryModel(self.location, WORDY)
        self.observatoryModel2 = ObservatoryModel(self.location, WORDY)
        self.observatoryState = ObservatoryState()

        self.sky = AstronomicalSkyModel(self.location)

        self.propid_counter = 0
        self.start_time = 0.0
        self.time = 0.0
        self.targetid = 0
        self.survey_started = False
        self.isnight = False
        self.sunset_timestamp = 0.0
        self.sunrise_timestamp = 0.0
        self.survey_duration_DAYS = 0.0
        self.survey_duration_SECS = self.survey_duration_DAYS * 24 * 60 * 60.0
        self.darktime = False
        self.mounted_filter = ""
        self.unmounted_filter = ""
        self.midnight_moonphase = 0.0

        self.nulltarget = Target()
        self.nulltarget.targetid = -1
        self.nulltarget.num_exp = 1
        self.nulltarget.exp_times = [0.0]
        self.nulltarget.num_props = 1
        self.nulltarget.propid_list = [0]
        self.nulltarget.need_list = [0.0]
        self.nulltarget.bonus_list = [0.0]
        self.nulltarget.value_list = [0.0]
        self.nulltarget.propboost_list = [1.0]

        self.last_winner_target = self.nulltarget.get_copy()
        self.deep_drilling_target = None

        self.need_filter_swap = False
        self.filter_to_unmount = ""
        self.filter_to_mount = ""

        self.cloud = 0.0
        self.seeing = 0.0

        

    def configure_scheduler(self, **kwargs):
        raise NotImplemented

    def configure_duration(self, survey_duration):

        self.survey_duration_DAYS = survey_duration
        self.survey_duration_SECS = survey_duration * 24 * 60 * 60.0

    def configure(self, confdict):
        self.params.configure(confdict) 
        self.log.log(WORDY,
                     "configure: night_boundary=%.1f" % (self.params.night_boundary))

    def configure_location(self, confdict):

        self.location.configure(confdict)
        self.observatoryModel.location.configure(confdict)
        self.observatoryModel2.location.configure(confdict)
        self.sky.update_location(self.location)

    def configure_observatory(self, confdict):
        """This method calls the configure()method in ObservatoryModel class, 
        which configures all its submodules. When initializing one can issue 
        a call to this method with a complete set of parameters on confdict.

        Parameters
        ----------
        confdict : dict()
        
        Returns
        -------
        None
        """

        self.observatoryModel.configure(confdict)
        self.observatoryModel2.configure(confdict)

    def configure_telescope(self, confdict):

        self.observatoryModel.configure_telescope(confdict)
        self.observatoryModel2.configure_telescope(confdict)

    def configure_rotator(self, confdict):

        self.observatoryModel.configure_rotator(confdict)
        self.observatoryModel2.configure_rotator(confdict)

    def configure_dome(self, confdict):

        self.observatoryModel.configure_dome(confdict)
        self.observatoryModel2.configure_dome(confdict)

    def configure_optics(self, confdict):

        self.observatoryModel.configure_optics(confdict)
        self.observatoryModel2.configure_optics(confdict)

    def configure_camera(self, confdict):

        self.observatoryModel.configure_camera(confdict)
        self.observatoryModel2.configure_camera(confdict)

    def configure_slew(self, confdict):

        self.observatoryModel.configure_slew(confdict)
        self.observatoryModel2.configure_slew(confdict)

    def configure_park(self, confdict):

        self.observatoryModel.configure_park(confdict)
        self.observatoryModel2.configure_park(confdict)

<<<<<<< HEAD
    def cold_start(self, observations):
        """
        Configure cold start from a list of observations.

        Parameters
        ----------
        observations: list(lsst.ts.observatory.model.Observations)

        Returns
        -------

        """
        raise NotImplementedError("Cold start not implemented.")

    def create_area_proposal(self, propid, name, config_dict):

        self.propid_counter += 1
        area_prop = AreaDistributionProposal(propid, name, config_dict, self.sky)
        area_prop.configure_constraints(self.params)
        self.science_proposal_list.append(area_prop)

    def create_sequence_proposal(self, propid, name, config_dict):

        self.propid_counter += 1
        seq_prop = TimeDistributionProposal(propid, name, config_dict, self.sky)
        seq_prop.configure_constraints(self.params)
        self.science_proposal_list.append(seq_prop)

    def build_fields_dict(self):

        sql = "select * from Field"
        res = self.db.query(sql)

        self.fields_dict = {}
        for row in res:
            field = Field()
            fieldid = row[0]
            field.fieldid = fieldid
            field.fov_rad = math.radians(row[1])
            field.ra_rad = math.radians(row[2])
            field.dec_rad = math.radians(row[3])
            field.gl_rad = math.radians(row[4])
            field.gb_rad = math.radians(row[5])
            field.el_rad = math.radians(row[6])
            field.eb_rad = math.radians(row[7])
            self.fields_dict[fieldid] = field
            self.log.log(EXTENSIVE, "buildFieldsTable: %s" % (self.fields_dict[fieldid]))
        self.log.info("buildFieldsTable: %d fields" % (len(self.fields_dict)))

    def get_fields_dict(self):

        return self.fields_dict
=======
>>>>>>> f1b49eb3

    def start_survey(self, timestamp, night):
        """This method begins the survey.

        Parameters
        ----------
        timestamp : float
        night : int
        
        Returns
        -------
        None
        """

        self.start_time = timestamp

        self.log.info("start_survey t=%.6f" % timestamp)

        self.survey_started = True
        self.sky.update(timestamp)
        (sunset, sunrise) = self.sky.get_night_boundaries(self.params.night_boundary)
        self.log.debug("start_survey sunset=%.6f sunrise=%.6f" % (sunset, sunrise))
        # if round(sunset) <= round(timestamp) < round(sunrise):
        if sunset <= timestamp < sunrise:
            self.start_night(timestamp, night)

        self.sunset_timestamp = sunset
        self.sunrise_timestamp = sunrise

    def end_survey(self):
        """This method ends the survey.

        Parameters
        ----------
        None
        
        Returns
        -------
        None
        """
        self.log.info("end_survey")


    def start_night(self, timestamp, night):
        """This method is called once per night before observations begin. 
        It is not called if the observatory is undergoing downtime.
        Parameters
        ----------
        timestamp : float
        night : int

        Returns
        -------
        None
        """
        timeprogress = (timestamp - self.start_time) / self.survey_duration_SECS
        self.log.info("start_night t=%.6f, night=%d timeprogress=%.2f%%" %
                      (timestamp, night, 100 * timeprogress))

        self.isnight = True

    def end_night(self, timestamp, night):
        """This method is called once per night after observing completes.

        Parameters
        ----------
        timestamp : float
        night : int

        Returns
        -------
        None
        """

        pass

    def swap_filter(self, filter_to_unmount, filter_to_mount):

        self.log.info("swap_filter swap %s=>cam=>%s" % (filter_to_mount, filter_to_unmount))

        self.observatoryModel.swap_filter(filter_to_unmount)

        self.unmounted_filter = filter_to_unmount
        self.mounted_filter = filter_to_mount

        return

    def update_time(self, timestamp, night):
            self.time = timestamp
            self.observatoryModel.update_state(self.time)
            if not self.survey_started:
                self.start_survey(timestamp, night)

            if self.isnight:
                # if round(timestamp) >= round(self.sunrise_timestamp):
                if timestamp >= self.sunrise_timestamp:
                    self.end_night(timestamp, night)
            else:
                # if round(timestamp) >= round(self.sunset_timestamp):
                if timestamp >= self.sunset_timestamp:
                    self.start_night(timestamp, night)

            return self.isnight

    def get_need_filter_swap(self):
        """When scheduler determines that a filter swap is needed, 
        this shall return a tuple where the first element is a TRUE value, 
        and the second and third elements are single-character strings identifying
        which filter to remove from the carousel, and which filter to add, respectively.

        Parameters
        ----------
        None

        Returns
        -------
        Tuple (bool, str, str)
        
        """
        

        return (self.need_filter_swap, self.filter_to_unmount, self.filter_to_mount)

    def update_internal_conditions(self, observatory_state, night):

        if observatory_state.unmountedfilters != self.observatoryModel.current_state.unmountedfilters:
            unmount = observatory_state.unmountedfilters[0]
            mount = self.observatoryModel.current_state.unmountedfilters[0]
            self.swap_filter(unmount, mount)
        self.time = observatory_state.time
        self.observatoryModel.set_state(observatory_state)
        self.observatoryState.set(observatory_state)

    def update_external_conditions(self, cloud, seeing):

        self.cloud = cloud
        self.seeing = seeing

        return

    def cold_start(self, obs_list=None):
        """Rebuilds the internal state of the scheduler from a list of observations.

        Parameters
        ----------
        obs_list : list of Observation objects

        Returns
        -------
        None
        """
        raise NotImplemented

    def select_next_target(self):
        """Picks a target and returns it as a target object.

        Parameters
        ----------
        None

        Returns
        -------
        Target
        """

        raise NotImplemented

    def register_observation(self, observation):
        """Validates observation and returns a list of successfully completed observations. 

        Parameters
        ----------
        observation : Observation or a python list of Observations

        Returns
        -------
        Python list of one or more Observations
        """

        raise NotImplemented<|MERGE_RESOLUTION|>--- conflicted
+++ resolved
@@ -157,62 +157,6 @@
         self.observatoryModel.configure_park(confdict)
         self.observatoryModel2.configure_park(confdict)
 
-<<<<<<< HEAD
-    def cold_start(self, observations):
-        """
-        Configure cold start from a list of observations.
-
-        Parameters
-        ----------
-        observations: list(lsst.ts.observatory.model.Observations)
-
-        Returns
-        -------
-
-        """
-        raise NotImplementedError("Cold start not implemented.")
-
-    def create_area_proposal(self, propid, name, config_dict):
-
-        self.propid_counter += 1
-        area_prop = AreaDistributionProposal(propid, name, config_dict, self.sky)
-        area_prop.configure_constraints(self.params)
-        self.science_proposal_list.append(area_prop)
-
-    def create_sequence_proposal(self, propid, name, config_dict):
-
-        self.propid_counter += 1
-        seq_prop = TimeDistributionProposal(propid, name, config_dict, self.sky)
-        seq_prop.configure_constraints(self.params)
-        self.science_proposal_list.append(seq_prop)
-
-    def build_fields_dict(self):
-
-        sql = "select * from Field"
-        res = self.db.query(sql)
-
-        self.fields_dict = {}
-        for row in res:
-            field = Field()
-            fieldid = row[0]
-            field.fieldid = fieldid
-            field.fov_rad = math.radians(row[1])
-            field.ra_rad = math.radians(row[2])
-            field.dec_rad = math.radians(row[3])
-            field.gl_rad = math.radians(row[4])
-            field.gb_rad = math.radians(row[5])
-            field.el_rad = math.radians(row[6])
-            field.eb_rad = math.radians(row[7])
-            self.fields_dict[fieldid] = field
-            self.log.log(EXTENSIVE, "buildFieldsTable: %s" % (self.fields_dict[fieldid]))
-        self.log.info("buildFieldsTable: %d fields" % (len(self.fields_dict)))
-
-    def get_fields_dict(self):
-
-        return self.fields_dict
-=======
->>>>>>> f1b49eb3
-
     def start_survey(self, timestamp, night):
         """This method begins the survey.
 
@@ -352,12 +296,12 @@
 
         return
 
-    def cold_start(self, obs_list=None):
+    def cold_start(self, observations):
         """Rebuilds the internal state of the scheduler from a list of observations.
 
         Parameters
         ----------
-        obs_list : list of Observation objects
+        observations : list of Observation objects
 
         Returns
         -------
