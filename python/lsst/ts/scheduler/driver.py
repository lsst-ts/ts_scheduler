--- conflicted
+++ resolved
@@ -28,25 +28,6 @@
         self.new_moon_phase_threshold = 0.0
 
     def configure(self, confdict):
-<<<<<<< HEAD
-=======
-        self.coadd_values = confdict["ranking"]["coadd_values"]
-        self.time_balancing = confdict["ranking"]["time_balancing"]
-
-        tmax = confdict["ranking"]["timecost_time_max"]
-        tref = confdict["ranking"]["timecost_time_ref"]
-        cref = float(confdict["ranking"]["timecost_cost_ref"])
-
-        self.timecost_tmax = tmax
-        self.timecost_tref = tref
-        self.timecost_cref = cref
-
-        self.timecost_dc = cref * (tmax - tref) / (tref - cref * tmax)
-        self.timecost_dt = -tmax * (self.timecost_dc + 1.0)
-        self.timecost_k = self.timecost_dc * self.timecost_dt
-        self.timecost_weight = confdict["ranking"]["timecost_weight"]
-        self.filtercost_weight = confdict["ranking"]["filtercost_weight"]
->>>>>>> 5eba1372
         self.lookahead_window_size = confdict['ranking']['lookahead_window_size']
         self.lookahead_bonus_weight = confdict["ranking"]["lookahead_bonus_weight"]
         self.night_boundary = confdict["constraints"]["night_boundary"]
@@ -116,39 +97,9 @@
         self.survey_duration_SECS = survey_duration * 24 * 60 * 60.0
 
     def configure(self, confdict):
-<<<<<<< HEAD
         self.params.configure(confdict) 
         self.log.log(WORDY,
                      "configure: night_boundary=%.1f" % (self.params.night_boundary))
-=======
-        self.params.configure(confdict)
-        self.log.log(WORDY,
-                     "configure: coadd_values=%s" % (self.params.coadd_values))
-        self.log.log(WORDY,
-                     "configure: time_balancing=%s" % (self.params.time_balancing))
-        self.log.log(WORDY,
-                     "configure: timecost_dc=%.3f" % (self.params.timecost_dc))
-        self.log.log(WORDY,
-                     "configure: timecost_dt=%.3f" % (self.params.timecost_dt))
-        self.log.log(WORDY,
-                     "configure: timecost_k=%.3f" % (self.params.timecost_k))
-        self.log.log(WORDY,
-                     "configure: timecost_weight=%.3f" % (self.params.timecost_weight))
-        self.log.log(WORDY,
-                     "configure: night_boundary=%.1f" % (self.params.night_boundary))
-        self.log.log(WORDY,
-                     "configure: ignore_sky_brightness=%s" % (self.params.ignore_sky_brightness))
-        self.log.log(WORDY,
-                     "configure: ignore_airmass=%s" % (self.params.ignore_airmass))
-        self.log.log(WORDY,
-                     "configure: ignore_clouds=%s" % (self.params.ignore_clouds))
-        self.log.log(WORDY,
-                     "configure: ignore_seeing=%s" % (self.params.ignore_seeing))
-        self.log.log(WORDY,
-                     "configure: new_moon_phase_threshold=%.2f" % (self.params.new_moon_phase_threshold))
-
-
->>>>>>> 5eba1372
         self.lookahead.window_size = self.params.lookahead_window_size
         self.lookahead.bonus_weight = self.params.lookahead_bonus_weight
 
@@ -254,14 +205,11 @@
         self.sunrise_timestamp = sunrise
 
     def end_survey(self):
-<<<<<<< HEAD
         '''
         Input Arguments: N/A
         Output: N/A
         Description: Ends the survey
         '''
-=======
->>>>>>> 5eba1372
         self.log.info("end_survey")
 
 
@@ -279,14 +227,11 @@
         self.isnight = True
 
     def end_night(self, timestamp, night):
-<<<<<<< HEAD
         '''
         Input Arguments: float timestamp, int night
         Output: N/A
         Description: This method is called once per night after observing completes.
         '''
-=======
->>>>>>> 5eba1372
         pass
 
     def swap_filter(self, filter_to_unmount, filter_to_mount):
@@ -337,7 +282,6 @@
        raise NotImplemented
 
     def select_next_target(self):
-<<<<<<< HEAD
         '''
         Input Arguments: None
         Output: Target Object
@@ -353,10 +297,4 @@
         Description: Validates observation and returns a list of successfully completed observations. 
         '''
 
-        raise NotImplemented
-=======
-        pass
-
-    def register_observation(self, observation):
-        pass
->>>>>>> 5eba1372
+        raise NotImplemented